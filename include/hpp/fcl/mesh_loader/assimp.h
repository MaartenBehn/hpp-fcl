/*
 * Software License Agreement (BSD License)
 *
 *  Copyright (c) 2011-2014, Willow Garage, Inc.
 *  Copyright (c) 2014-2015, Open Source Robotics Foundation
 *  Copyright (c) 2016-2019, CNRS - LAAS
 *  Copyright (c) 2019, INRIA
 *  All rights reserved.
 *
 *  Redistribution and use in source and binary forms, with or without
 *  modification, are permitted provided that the following conditions
 *  are met:
 *
 *   * Redistributions of source code must retain the above copyright
 *     notice, this list of conditions and the following disclaimer.
 *   * Redistributions in binary form must reproduce the above
 *     copyright notice, this list of conditions and the following
 *     disclaimer in the documentation and/or other materials provided
 *     with the distribution.
 *   * Neither the name of Open Source Robotics Foundation nor the names of its
 *     contributors may be used to endorse or promote products derived
 *     from this software without specific prior written permission.
 *
 *  THIS SOFTWARE IS PROVIDED BY THE COPYRIGHT HOLDERS AND CONTRIBUTORS
 *  "AS IS" AND ANY EXPRESS OR IMPLIED WARRANTIES, INCLUDING, BUT NOT
 *  LIMITED TO, THE IMPLIED WARRANTIES OF MERCHANTABILITY AND FITNESS
 *  FOR A PARTICULAR PURPOSE ARE DISCLAIMED. IN NO EVENT SHALL THE
 *  COPYRIGHT OWNER OR CONTRIBUTORS BE LIABLE FOR ANY DIRECT, INDIRECT,
 *  INCIDENTAL, SPECIAL, EXEMPLARY, OR CONSEQUENTIAL DAMAGES (INCLUDING,
 *  BUT NOT LIMITED TO, PROCUREMENT OF SUBSTITUTE GOODS OR SERVICES;
 *  LOSS OF USE, DATA, OR PROFITS; OR BUSINESS INTERRUPTION) HOWEVER
 *  CAUSED AND ON ANY THEORY OF LIABILITY, WHETHER IN CONTRACT, STRICT
 *  LIABILITY, OR TORT (INCLUDING NEGLIGENCE OR OTHERWISE) ARISING IN
 *  ANY WAY OUT OF THE USE OF THIS SOFTWARE, EVEN IF ADVISED OF THE
 *  POSSIBILITY OF SUCH DAMAGE.
 */

#ifndef HPP_FCL_MESH_LOADER_ASSIMP_H
#define HPP_FCL_MESH_LOADER_ASSIMP_H

<<<<<<< HEAD
=======
// Assimp >= 5.0 is forcing the use of C++11 keywords. A fix has been submitted https://github.com/assimp/assimp/pull/2758.
// The next lines fixes the bug for current version of hpp-fcl.
#include <assimp/defs.h>
#if __cplusplus < 201103L && defined(AI_NO_EXCEPT)
  #undef AI_NO_EXCEPT
  #define AI_NO_EXCEPT
#endif

#ifdef HPP_FCL_USE_ASSIMP_UNIFIED_HEADER_NAMES
  #include <assimp/DefaultLogger.hpp>
  #include <assimp/IOStream.hpp>
  #include <assimp/IOSystem.hpp>
  #include <assimp/scene.h>
  #include <assimp/Importer.hpp>
  #include <assimp/postprocess.h>
#else
  #include <assimp/DefaultLogger.h>
  #include <assimp/assimp.hpp>
  #include <assimp/IOStream.h>
  #include <assimp/IOSystem.h>
  #include <assimp/aiScene.h>
  #include <assimp/aiPostProcess.h>
#endif

>>>>>>> 6b10c369
#include <hpp/fcl/BV/OBBRSS.h>
#include <hpp/fcl/BVH/BVH_model.h>

class aiScene;
namespace Assimp {
  class Importer;
}

namespace hpp
{
namespace fcl
{

namespace internal
{

struct TriangleAndVertices
{
  std::vector <fcl::Vec3f> vertices_;
  std::vector <fcl::Triangle> triangles_;
};

struct Loader {
  Loader ();
  ~Loader ();

  void load (const std::string& resource_path);

  Assimp::Importer* importer;
  aiScene const* scene;
};

/**
 * @brief      Recursive procedure for building a mesh
 *
 * @param[in]  scale           Scale to apply when reading the ressource
 * @param[in]  scene           Pointer to the assimp scene
 * @param[in]  node            Current node of the scene
 * @param[in]  vertices_offset Current number of vertices in the model
 * @param      tv              Triangles and Vertices of the mesh submodels
 */
void buildMesh (const fcl::Vec3f & scale,
                const aiScene* scene,
                unsigned vertices_offset,
                TriangleAndVertices & tv);

/**
 * @brief      Convert an assimp scene to a mesh
 *
 * @param[in]  scale  Scale to apply when reading the ressource
 * @param[in]  scene  Pointer to the assimp scene
 * @param[out] mesh  The mesh that must be built
 */
template<class BoundingVolume>   
inline void meshFromAssimpScene(
                         const fcl::Vec3f & scale,
                         const aiScene* scene,
                         const boost::shared_ptr < BVHModel<BoundingVolume> > & mesh)
{
  TriangleAndVertices tv;
  
  int res = mesh->beginModel ();
  
  if (res != fcl::BVH_OK)
  {
    std::ostringstream error;
    error << "fcl BVHReturnCode = " << res;
    throw std::runtime_error (error.str ());
  }
    
  buildMesh (scale, scene, (unsigned) mesh->num_vertices, tv);
  mesh->addSubModel (tv.vertices_, tv.triangles_);
    
  mesh->endModel ();
}

} // namespace internal

/**
 * @brief      Read a mesh file and convert it to a polyhedral mesh
 *
 * @param[in]  resource_path  Path to the ressource mesh file to be read
 * @param[in]  scale          Scale to apply when reading the ressource
 * @param[out] polyhedron     The resulted polyhedron
 */
template<class BoundingVolume>
inline void loadPolyhedronFromResource (const std::string & resource_path,
                                 const fcl::Vec3f & scale,
                                 const boost::shared_ptr < BVHModel<BoundingVolume> > & polyhedron)
{
  internal::Loader scene;
  scene.load (resource_path);

  internal::meshFromAssimpScene (scale, scene.scene, polyhedron);
}

} // namespace fcl
} // namespace hpp

#endif // HPP_FCL_MESH_LOADER_ASSIMP_H<|MERGE_RESOLUTION|>--- conflicted
+++ resolved
@@ -38,33 +38,6 @@
 #ifndef HPP_FCL_MESH_LOADER_ASSIMP_H
 #define HPP_FCL_MESH_LOADER_ASSIMP_H
 
-<<<<<<< HEAD
-=======
-// Assimp >= 5.0 is forcing the use of C++11 keywords. A fix has been submitted https://github.com/assimp/assimp/pull/2758.
-// The next lines fixes the bug for current version of hpp-fcl.
-#include <assimp/defs.h>
-#if __cplusplus < 201103L && defined(AI_NO_EXCEPT)
-  #undef AI_NO_EXCEPT
-  #define AI_NO_EXCEPT
-#endif
-
-#ifdef HPP_FCL_USE_ASSIMP_UNIFIED_HEADER_NAMES
-  #include <assimp/DefaultLogger.hpp>
-  #include <assimp/IOStream.hpp>
-  #include <assimp/IOSystem.hpp>
-  #include <assimp/scene.h>
-  #include <assimp/Importer.hpp>
-  #include <assimp/postprocess.h>
-#else
-  #include <assimp/DefaultLogger.h>
-  #include <assimp/assimp.hpp>
-  #include <assimp/IOStream.h>
-  #include <assimp/IOSystem.h>
-  #include <assimp/aiScene.h>
-  #include <assimp/aiPostProcess.h>
-#endif
-
->>>>>>> 6b10c369
 #include <hpp/fcl/BV/OBBRSS.h>
 #include <hpp/fcl/BVH/BVH_model.h>
 
